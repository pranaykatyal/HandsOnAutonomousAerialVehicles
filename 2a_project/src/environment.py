--- conflicted
+++ resolved
@@ -7,7 +7,6 @@
     def __init__(self):
         self.boundary = []
         self.blocks = []
-<<<<<<< HEAD
         
         
         # Switch-case for start/goal points based on input i
@@ -40,13 +39,6 @@
         print("robot margin z:", self.robotmarginz)
         
         self.safety_margin = 0.25  # Safety margin around obstacles
-=======
-        self.start_point = [6.0, 20.0, 6.0]
-        self.goal_point = [0.0, -5.0, 1.0]
-        self.safety_margin = 0.5  # Safety margin around obstacles
-
-
->>>>>>> 3cc1710f
 
     def parse_map_file(self, filename):
         """
@@ -89,7 +81,6 @@
 
     def is_point_in_free_space(self, point):
         """
-<<<<<<< HEAD
         Check if a point is in free space (not inside any obstacle AND within boundaries)
         return True if free, False if in collision or out of bounds
         """
@@ -112,43 +103,6 @@
                 return False
         
         return True 
-=======
-        Check if a point is in free space (not inside any obstacle)
-        
-        Current issue: Your implementation has a logic error - it returns True 
-        immediately when checking ANY block, instead of checking ALL blocks
-        """
-        x, y, z = point
-        
-        # Check if point is within boundary
-        if not self.boundary:
-            return False
-        
-        xmin, ymin, zmin, xmax, ymax, zmax = self.boundary
-        if not (xmin <= x <= xmax and ymin <= y <= ymax and zmin <= z <= zmax):
-            return False
-        
-        # Check if point is inside any obstacle (with safety margin)
-        for block_coords, _ in self.blocks:
-            bxmin, bymin, bzmin, bxmax, bymax, bzmax = block_coords
-            
-            # Add safety margin
-            bxmin -= self.safety_margin
-            bymin -= self.safety_margin  
-            bzmin -= self.safety_margin
-            bxmax += self.safety_margin
-            bymax += self.safety_margin
-            bzmax += self.safety_margin
-            
-            # If point is inside this block, it's NOT free
-            if (bxmin <= x <= bxmax and 
-                bymin <= y <= bymax and 
-                bzmin <= z <= bzmax):
-                return False
-        
-        # Point is free if it's not inside any obstacle
-        return True
->>>>>>> 3cc1710f
 
 
     def is_line_collision_free(self, p1, p2, eps=1e-12):
