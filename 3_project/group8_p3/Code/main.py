from splat_render import SplatRenderer
import numpy as np
import cv2

from window_segmentation.window_segmentation import Window_Segmentaion
from window_segmentation.network import Network
from params import *
from window_detector import WindowDetector
# from orientation_navigation import navigate_with_orientation_correction
from navigation import goToWaypoint, reset_frame_counter, timecounter
import os
import shutil
import glob



def init_log_dir():
    # Create log directory if it doesn't exist
    os.makedirs('./log', exist_ok=True)

    # Clear only image files from previous runs
    old_images = glob.glob('./log/*.png')
    if old_images:
        print(f"Cleaning {len(old_images)} old image files...")
        for img_file in old_images:
            try:
                os.remove(img_file)
            except Exception as e:
                print(f"Warning: Could not remove {img_file}: {e}")
    else:
        print("No old image files to clean")
    


################################################
#### Main Function ##############################
################################################
def main(renderer):
    init_log_dir()
    reset_frame_counter()  # Reset frame counter at start

    # Set up segmentation model
    segmentor = Window_Segmentaion(
        torch_network=Network,
        model_path=TRAINED_MODEL_PATH,
        model_thresh=0.65,
        in_ch=3, 
        out_ch=1, 
        img_h=480, 
        img_w=640
    )
    Time = timecounter()
    
    # Initialize pose - NED frame
    currentPose = {
        'position': np.array([0.0, 0.0, 0.0]),  # Start slightly elevated
        'rpy': np.radians([np.pi, 0.0, 0.0])       # Level orientation
    }
    
    # Initial movement with frame capture
    target_pos = currentPose['position'].copy()
    target_pos[0] += 0.1
    target_rpy = np.zeros_like(currentPose['rpy'])  # Maintain current orientation
    currentPose = goToWaypoint(currentPose, target_pos, target_rpy, velocity=0.02,
                               renderer=renderer, segmentor=segmentor, 
                               window_id=-1, iteration_id=0, save_every=50, Time=Time)

    color_image, depth_image, metric_depth = renderer.render(
                currentPose['position'], 
                currentPose['rpy']
                )
    numWindows = 3
    successful_windows = 0
    Time.reset_time()
    # Main racing loop
    for windowCount in range(numWindows):

        for n in range(ALIGNMENT_ATTEMPTS):
            # Render current view
            color_image, depth_image, metric_depth = renderer.render(
                currentPose['position'], 
                currentPose['rpy']
                )
            
            # Segment for viewing purposes only
            segmented = segmentor.get_pred(color_image)
            segmented = cv2.normalize(segmented, None, 0, 255, cv2.NORM_MINMAX).astype(np.uint8)           
            
            # Save alignment iteration images
            iter_prefix = f'./log/window_{windowCount}_iter_{n:02d}_align'
            cv2.imwrite(f'{iter_prefix}_rgb.png', cv2.flip(cv2.cvtColor(color_image, cv2.COLOR_RGB2BGR), 0))
            cv2.imwrite(f'{iter_prefix}_segmentation.png', cv2.flip(segmented, 0))
            
            # Get centroid of frame
            ex, ey, ez = segmentor.get_closest_frame(color_image, metric_depth)
            print(f"plxle errors {ex}, {ey}, {ez}")
            
            if np.abs(ey * ex) < WINDOW_THRESHOLD and np.abs(ez * ex) < WINDOW_THRESHOLD:
                print("!!! aligned, flyting though gate")
                if ex > APPROACH_DISTANCE:
                    print("\n Too far, going most of the way")
                    target_pos = currentPose['position'].copy()
                    target_pos[0] += (ex - APPROACH_DISTANCE)
                    target_rpy = np.zeros_like(currentPose['rpy'])
                    currentPose = goToWaypoint(currentPose, target_pos, target_rpy, velocity=0.2,
                                            renderer=renderer, segmentor=segmentor,
                                            window_id=windowCount, iteration_id=n, save_every=5,Time=Time)
                    
                else:
                    print('Close enough, fully flying though gate')
                    target_pos = currentPose['position'].copy()
                    target_pos[0] += ex
                    target_rpy = np.zeros_like(currentPose['rpy'])
                    currentPose = goToWaypoint(currentPose, target_pos, target_rpy, velocity=0.2,
                                            renderer=renderer, segmentor=segmentor,
                                            window_id=windowCount, iteration_id=n, save_every=5,Time=Time)
                    
                    print(f"Stage 1 complete. Position: {currentPose['position']}")
                    print("===== Window pass complete! =====")
                    print(f"Final position: {currentPose['position']}")
                    success = True
                    break
            else:

                # Reposition with intermediate frame capture
                print('repositioning')
                ky = .003 
                kz = .003
                ctrl_y = ey * ex * ky
                ctrl_z = ez * ex * kz
                
                target_pos = currentPose['position'].copy()
                target_pos[1] += -ctrl_y
                target_pos[2] += -ctrl_z
                target_rpy = np.zeros_like(currentPose['rpy'])
<<<<<<< HEAD
                currentPose = goToWaypoint(currentPose, target_pos, target_rpy, velocity=0.25,
=======
                currentPose = goToWaypoint(currentPose, target_pos, target_rpy, velocity=0.05,
>>>>>>> 1cce516c
                                          renderer=renderer, segmentor=segmentor,
                                          window_id=windowCount, iteration_id=n, save_every=10,Time=Time)
        else:
            print('ERROR!! FAILED TO ALIGN BODY TO FRAME')
            print('increase ALIGNMENT_ATTEMPTS, if this keeps happening, look into tuning')
            success = False

        if success:
            successful_windows += 1
            print(f"\n Window {windowCount + 1} PASSED")
        else:
            print(f"\n Window {windowCount + 1} FAILED")
            # break  # Uncomment to stop on first failure
    
    # Final summary
    print(f"\n{'='*60}")
    print(f"RACE COMPLETE")
    print(f"{'='*60}")
    print(f"Successfully passed: {successful_windows}/{numWindows} windows")
    print(f"Final position: {currentPose['position']}")
    print(f'took {Time.get_time()} secconds to complete')
    return successful_windows == numWindows


if __name__ == "__main__":
    # Update these paths to match your setup
    config_path = "../data/washburn-env6-itr0-1fps/washburn-env6-itr0-1fps_nf_format/splatfacto/2025-03-06_201843/config.yml"
    json_path = "../render_settings/render_settings_2.json"
    
    renderer = SplatRenderer(config_path, json_path)
    success = main(renderer)
    
    if success:
        print("\n All windows cleared successfully!")
    else:
        print("\n  Some windows were not cleared")<|MERGE_RESOLUTION|>--- conflicted
+++ resolved
@@ -46,8 +46,8 @@
         model_thresh=0.65,
         in_ch=3, 
         out_ch=1, 
-        img_h=480, 
-        img_w=640
+        img_h=256, 
+        img_w=256
     )
     Time = timecounter()
     
@@ -133,11 +133,7 @@
                 target_pos[1] += -ctrl_y
                 target_pos[2] += -ctrl_z
                 target_rpy = np.zeros_like(currentPose['rpy'])
-<<<<<<< HEAD
-                currentPose = goToWaypoint(currentPose, target_pos, target_rpy, velocity=0.25,
-=======
                 currentPose = goToWaypoint(currentPose, target_pos, target_rpy, velocity=0.05,
->>>>>>> 1cce516c
                                           renderer=renderer, segmentor=segmentor,
                                           window_id=windowCount, iteration_id=n, save_every=10,Time=Time)
         else:
